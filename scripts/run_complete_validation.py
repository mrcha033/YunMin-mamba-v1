--- conflicted
+++ resolved
@@ -403,36 +403,9 @@
     def apply_challenge_baseline(self, base_model_path: str, output_dir: Path) -> str:
         """Apply magnitude pruning and uniform LoRA using helper script."""
         print("Applying challenge baseline (magnitude pruning + uniform LoRA)...")
-<<<<<<< HEAD
-
-        import shutil
-
-        output_path = output_dir / "model_challenge.pt"
-
-        # Optional SDM checkpoint for sparsity ratio
-        sdm_path = self.models_dir / "M_SDM" / "model_sdm.pt"
-
-        try:
-            cmd = [
-                sys.executable, "scripts/create_challenge_baseline.py",
-                "--base_model", base_model_path,
-                "--output_path", str(output_path),
-            ]
-            if sdm_path.exists():
-                cmd.extend(["--sdm_checkpoint", str(sdm_path)])
-
-            result = subprocess.run(cmd, capture_output=True, text=True, cwd=".")
-            if result.returncode == 0:
-                print("✓ Challenge baseline model created")
-            else:
-                print(f"⚠ Challenge baseline generation failed: {result.stderr}")
-                raise RuntimeError("challenge baseline script failed")
-
-        except Exception as e:
-            print(f"⚠ Challenge baseline generation error: {e}")
-            shutil.copy2(base_model_path, output_path)
-
-=======
+    def apply_challenge_baseline(self, base_model_path: str, output_dir: Path) -> str:
+        """Apply magnitude pruning + uniform LoRA."""
+        print("Applying challenge baseline (magnitude pruning + uniform LoRA)...")
         
         from models.baseline_ssm import BaselineSSM
         from models.sgh_peft import MaskedLoRALayer
@@ -528,8 +501,7 @@
         torch.save({"model_state_dict": model.state_dict()}, output_path)
 
         print(f"✓ Challenge baseline model created")
->>>>>>> 1a29abd0
-        return str(output_path)
+        return str(output_path)        return str(output_path)
     
     def run_full_pipeline(self, base_model_path: str, output_dir: Path) -> str:
         """Run the complete three-pillar pipeline."""
