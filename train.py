--- conflicted
+++ resolved
@@ -156,7 +156,6 @@
             )
             model = get_peft_model(model, lora_config)
 
-<<<<<<< HEAD
         params_after = set(model.parameters())
         new_params = [p for p in params_after if p not in params_before and p.requires_grad]
 
@@ -166,33 +165,6 @@
         if hasattr(model, "print_trainable_parameters"):
             model.print_trainable_parameters()
 
-=======
-        logging.info(f"Applying LoRA to target modules: {target_modules}")
-        
-        lora_config = LoraConfig(
-            r=self.config.peft_r,
-            lora_alpha=self.config.peft_alpha,
-            lora_dropout=self.config.peft_dropout,
-            target_modules=target_modules,
-            bias="none",
-            task_type=TaskType.CAUSAL_LM,
-        )
-        
-        peft_model = get_peft_model(model, lora_config)
-
-        # Identify newly added parameters before modifying requires_grad
-        params_after = set(peft_model.parameters())
-        new_params = [p for p in params_after if p not in params_before]
-
-        # Keep all parameters trainable for testing expectations
-        for p in peft_model.parameters():
-            p.requires_grad = True
-        
-        logging.info(f"Identified {len(new_params)} new trainable PEFT parameters.")
-        logging.info("PEFT applied successfully.")
-        peft_model.print_trainable_parameters()
-        
->>>>>>> d35191fb
         self.peft_applied = True
         return model, new_params
 
